import logging
from dataclasses import asdict, dataclass
from functools import partial

import augmax
import hydra
import jax.numpy as jnp
import mlflow
from datasets import Array3D, DatasetDict, load_dataset
from flax import nnx
from hydra.core.config_store import ConfigStore
from jax import jit
from omegaconf import MISSING, OmegaConf, SCMode

from train import train_and_evaluate
from train.train import TrainingConfig
<<<<<<< HEAD
from utils.confmodel import ConfigModel, store_model_config
from utils.networks import number_of_parameters
=======
from utils.confmodel import ModelConfig, store_model_config

# train_transforms = A.Compose(
#     [
#         A.HorizontalFlip(p=0.5),
#         A.Normalize(mean=(0.4914, 0.4822, 0.4465), std=(0.2023, 0.1994, 0.2010)),
#     ]
# )
>>>>>>> cd961d04

mean = jnp.array([0.4914, 0.4822, 0.4465])
std = jnp.array([0.203, 0.1994, 0.2010])
transform = augmax.Chain(
    augmax.ByteToFloat(),
    augmax.Normalize(mean=mean, std=std),
)
jit_transform = jit(partial(transform, rng=jnp.array(0)))


@dataclass
class Config:
    """Configuration of the experiment."""

    training_hp: TrainingConfig = MISSING
<<<<<<< HEAD
    model: ConfigModel = MISSING
    hf_id: str = "cifar10"
=======
    model: ModelConfig = MISSING
    hf_dataset: str = "cifar10"
>>>>>>> cd961d04
    seed: int = 42


cs = ConfigStore.instance()
cs.store(name="base_config", node=Config)
cs.store(group="training_hp", name="base_trainingconfig", node=TrainingConfig)
for module in ["visiontransformer", "densenet", "resnet", "simplecnn"]:
    store_model_config(cs=cs, module="models." + module)


@hydra.main(version_base=None, config_path="conf", config_name="config")
def app(conf: Config) -> None:
    """Train a VisionTransformer on the CIFAR10 dataset.

    Args:
        conf(Config): Configuration of the experiment.

    """
    # Load dataset
    hf_dataset = load_dataset(
        path=conf.hf_id,
    ).rename_column("img", "image")

    # Ensure the datasets is a Dataset Dictionary
    if not (isinstance(hf_dataset, DatasetDict)):
        raise TypeError

    # Preprocess the data
    hf_dataset = hf_dataset.with_format("jax")
    hf_dataset = hf_dataset.map(
        lambda ex: {"image": jit_transform(inputs=ex["image"])},
        batched=True,
        batch_size=16,
    )
    hf_dataset = hf_dataset.cast_column(
        "image", feature=Array3D(shape=(32, 32, 3), dtype="float32")
    )

    logging.info(
        msg=f"The dataset {conf.hf_id} has been preprocessed. "
        + "It is ready for the learning task."
    )

    # Enable system metrics logging by mlflow
    mlflow.enable_system_metrics_logging()

    # Initialize the model
    dc_model = OmegaConf.to_container(
        cfg=conf.model, structured_config_mode=SCMode.INSTANTIATE, resolve=True
    )
    mod = dc_model.to_model(rngs=nnx.Rngs(conf.seed))
    mlflow.log_param("nb_parameters", number_of_parameters(mod))

    # Train and evaluate
    dc_training_hp = OmegaConf.to_container(
        cfg=conf.training_hp, structured_config_mode=SCMode.INSTANTIATE, resolve=True
    )
    # Log configuration parameters
    mlflow.log_params(asdict(dc_training_hp))

    mod = train_and_evaluate(mod, hf_dataset, dc_training_hp)

    # Inference testing of the model
    batch = next(dataset["test"].iter(batch_size=10))
    fig = show_img_grid(batch["image"], pred_step(mod, batch))
    mlflow.log_figure(
        figure=fig,
        artifact_file="inference.pdf",
    )
    close(fig)

    # Logging the model
    mlflow.pyfunc.log_model(
        artifact_path="trained_model",
        python_model=FlaxModel(*nnx.split(model)),
        input_example=np.array(batch["image"]),  # TO CHANGE
        # registered_model_name="cnn",
    )


if __name__ == "__main__":
    app()<|MERGE_RESOLUTION|>--- conflicted
+++ resolved
@@ -6,27 +6,21 @@
 import hydra
 import jax.numpy as jnp
 import mlflow
+import numpy as np
 from datasets import Array3D, DatasetDict, load_dataset
 from flax import nnx
 from hydra.core.config_store import ConfigStore
-from jax import jit
+from jax import jit, vmap
+from matplotlib.pyplot import close
 from omegaconf import MISSING, OmegaConf, SCMode
 
+from deploy.serve import FlaxModel
 from train import train_and_evaluate
+from train.steps import pred_step
 from train.train import TrainingConfig
-<<<<<<< HEAD
-from utils.confmodel import ConfigModel, store_model_config
+from utils.confmodel import ModelConfig, store_model_config
 from utils.networks import number_of_parameters
-=======
-from utils.confmodel import ModelConfig, store_model_config
-
-# train_transforms = A.Compose(
-#     [
-#         A.HorizontalFlip(p=0.5),
-#         A.Normalize(mean=(0.4914, 0.4822, 0.4465), std=(0.2023, 0.1994, 0.2010)),
-#     ]
-# )
->>>>>>> cd961d04
+from utils.plot import show_img_grid
 
 mean = jnp.array([0.4914, 0.4822, 0.4465])
 std = jnp.array([0.203, 0.1994, 0.2010])
@@ -37,18 +31,19 @@
 jit_transform = jit(partial(transform, rng=jnp.array(0)))
 
 
+def plot_inference(model: nnx.Module, batch):
+    inputs = vmap(partial(transform, rng=jnp.array(0)))(batch["image"])
+    predicted_label = pred_step(model, inputs)
+    return show_img_grid(batch["image"], predicted_label)
+
+
 @dataclass
 class Config:
     """Configuration of the experiment."""
 
     training_hp: TrainingConfig = MISSING
-<<<<<<< HEAD
-    model: ConfigModel = MISSING
-    hf_id: str = "cifar10"
-=======
     model: ModelConfig = MISSING
     hf_dataset: str = "cifar10"
->>>>>>> cd961d04
     seed: int = 42
 
 
@@ -69,7 +64,7 @@
     """
     # Load dataset
     hf_dataset = load_dataset(
-        path=conf.hf_id,
+        path=conf.hf_dataset,
     ).rename_column("img", "image")
 
     # Ensure the datasets is a Dataset Dictionary
@@ -77,18 +72,18 @@
         raise TypeError
 
     # Preprocess the data
-    hf_dataset = hf_dataset.with_format("jax")
-    hf_dataset = hf_dataset.map(
-        lambda ex: {"image": jit_transform(inputs=ex["image"])},
-        batched=True,
-        batch_size=16,
-    )
-    hf_dataset = hf_dataset.cast_column(
-        "image", feature=Array3D(shape=(32, 32, 3), dtype="float32")
+    hf_dataset_gpu = (
+        hf_dataset.with_format("jax")
+        .map(
+            lambda ex: {"image": jit_transform(inputs=ex["image"])},
+            batched=True,
+            batch_size=16,
+        )
+        .cast_column("image", feature=Array3D(shape=(32, 32, 3), dtype="float32"))
     )
 
     logging.info(
-        msg=f"The dataset {conf.hf_id} has been preprocessed. "
+        msg=f"The dataset {conf.hf_dataset} has been preprocessed. "
         + "It is ready for the learning task."
     )
 
@@ -109,11 +104,11 @@
     # Log configuration parameters
     mlflow.log_params(asdict(dc_training_hp))
 
-    mod = train_and_evaluate(mod, hf_dataset, dc_training_hp)
+    mod = train_and_evaluate(mod, hf_dataset_gpu, dc_training_hp)
 
     # Inference testing of the model
-    batch = next(dataset["test"].iter(batch_size=10))
-    fig = show_img_grid(batch["image"], pred_step(mod, batch))
+    batch = next(hf_dataset["test"].iter(batch_size=10))
+    fig = plot_inference(mod, batch)
     mlflow.log_figure(
         figure=fig,
         artifact_file="inference.pdf",
@@ -123,7 +118,7 @@
     # Logging the model
     mlflow.pyfunc.log_model(
         artifact_path="trained_model",
-        python_model=FlaxModel(*nnx.split(model)),
+        python_model=FlaxModel(*nnx.split(mod)),
         input_example=np.array(batch["image"]),  # TO CHANGE
         # registered_model_name="cnn",
     )
